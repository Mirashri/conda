--- conflicted
+++ resolved
@@ -1,5 +1,4 @@
-<<<<<<< HEAD
-2016-05-XX   4.1.0:
+2016-06-XX   4.1.0:
 -------------------
   * clean up activate and deactivate scripts, moving back to conda repo, #1727,
     #2265, #2291, #2473, #2501, #2484
@@ -26,11 +25,11 @@
   * fix help in install, #2460
   * fix re-install bug when sha1 differs, #2507
   * fix a bug with file deletion, #2499
-=======
+
+
 2016-06-03   4.0.8:
 -------------------
   * fix a potential problem with moving files to trash, #2587
->>>>>>> 46263802
 
 
 2016-05-26   4.0.7:
